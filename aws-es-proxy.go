--- conflicted
+++ resolved
@@ -80,28 +80,11 @@
 	fileRequest  *os.File
 	fileResponse *os.File
 	credentials  *credentials.Credentials
-<<<<<<< HEAD
 	httpClient   *http.Client
-=======
 	auth         bool
 	username     string
 	password     string
 	realm        string
-}
-
-func newSecureProxy(args ...interface{}) *proxy {
-	return &proxy{
-		endpoint:  args[0].(string),
-		verbose:   args[1].(bool),
-		prettify:  args[2].(bool),
-		logtofile: args[3].(bool),
-		nosignreq: args[4].(bool),
-		auth:      args[5].(bool),
-		username:  args[6].(string),
-		password:  args[7].(string),
-		realm:     args[8].(string),
-	}
->>>>>>> d333cb7c
 }
 
 func newProxy(args ...interface{}) *proxy {
@@ -122,6 +105,10 @@
 		logtofile:  args[3].(bool),
 		nosignreq:  args[4].(bool),
 		httpClient: &client,
+		auth:       args[6].(bool),
+		username:   args[7].(string),
+		password:   args[8].(string),
+		realm:      args[9].(string),
 	}
 }
 
@@ -217,6 +204,7 @@
 }
 
 func (p *proxy) ServeHTTP(w http.ResponseWriter, r *http.Request) {
+
 	if p.auth {
 		user, pass, ok := r.BasicAuth()
 
@@ -421,14 +409,11 @@
 func main() {
 
 	var (
-<<<<<<< HEAD
 		debug         bool
-=======
 		auth          bool
 		username      string
 		password      string
 		realm         string
->>>>>>> d333cb7c
 		verbose       bool
 		prettify      bool
 		logtofile     bool
@@ -448,16 +433,13 @@
 	flag.BoolVar(&logtofile, "log-to-file", false, "Log user requests and ElasticSearch responses to files")
 	flag.BoolVar(&prettify, "pretty", false, "Prettify verbose and file output")
 	flag.BoolVar(&nosignreq, "no-sign-reqs", false, "Disable AWS Signature v4")
-<<<<<<< HEAD
 	flag.BoolVar(&debug, "debug", false, "Print debug messages")
 	flag.BoolVar(&ver, "version", false, "Print aws-es-proxy version")
 	flag.IntVar(&timeout, "timeout", 15, "Set a request timeout to ES. Specify in seconds, defaults to 15")
-=======
 	flag.BoolVar(&auth, "auth", false, "Require HTTP Basic Auth")
 	flag.StringVar(&username, "username", "", "HTTP Basic Auth Username")
 	flag.StringVar(&password, "password", "", "HTTP Basic Auth Password")
 	flag.StringVar(&realm, "realm", "", "Authentication Required")
->>>>>>> d333cb7c
 	flag.Parse()
 
 	if len(os.Args) < 2 {
@@ -466,7 +448,6 @@
 		os.Exit(1)
 	}
 
-<<<<<<< HEAD
 	if debug {
 		logger(true)
 	} else {
@@ -477,6 +458,14 @@
 		version := 1.0
 		logrus.Infof("Current version is: v%.1f", version)
 		os.Exit(0)
+	}
+
+	if auth {
+		if len(username) == 0 || len(password) == 0 {
+			fmt.Println("You need to specify username and password when using authentication.")
+			fmt.Println("Please run with '-h' for a list of available arguments.")
+			os.Exit(1)
+		}
 	}
 
 	p := newProxy(
@@ -486,37 +475,11 @@
 		logtofile,
 		nosignreq,
 		timeout,
+		auth,
+		username,
+		password,
+		realm,
 	)
-=======
-	var p *proxy
-
-	if auth {
-		if len(username) == 0 || len(password) == 0 {
-			fmt.Println("You need to specify username and password when using authentication.")
-			fmt.Println("Please run with '-h' for a list of available arguments.")
-			os.Exit(1)
-		}
-		p = newSecureProxy(
-			endpoint,
-			verbose,
-			prettify,
-			logtofile,
-			nosignreq,
-			auth,
-			username,
-			password,
-			realm,
-		)
-	} else {
-		p = newProxy(
-			endpoint,
-			verbose,
-			prettify,
-			logtofile,
-			nosignreq,
-		)
-	}
->>>>>>> d333cb7c
 
 	if err = p.parseEndpoint(); err != nil {
 		logrus.Fatalln(err)
