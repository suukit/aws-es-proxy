--- conflicted
+++ resolved
@@ -150,12 +150,9 @@
 		realm:           args[9].(string),
 		remoteTerminate: args[10].(bool),
 		assumeRole:      args[11].(string),
-<<<<<<< HEAD
 		exposeMetrics:   args[12].(bool),
-=======
 		region:          args[12].(string),
 		service:         "es",
->>>>>>> f7e44211
 	}
 }
 
@@ -508,7 +505,6 @@
 func main() {
 
 	var (
-<<<<<<< HEAD
 		debug                bool
 		auth                 bool
 		username             string
@@ -530,28 +526,8 @@
 		exposeMetrics        bool
 		metricsListenAddress string
 		metricsPort          int
-=======
-		debug           bool
-		auth            bool
-		username        string
-		password        string
-		realm           string
-		verbose         bool
-		prettify        bool
-		logtofile       bool
-		nosignreq       bool
-		ver             bool
-		endpoint        string
-		listenAddress   string
-		fileRequest     *os.File
-		fileResponse    *os.File
-		err             error
-		timeout         int
-		remoteTerminate bool
-		assumeRole      string
-		region          string
-		insecure        bool
->>>>>>> f7e44211
+		region               string
+		insecure             bool
 	)
 
 	flag.StringVar(&endpoint, "endpoint", "", "Amazon ElasticSearch Endpoint (e.g: https://dummy-host.eu-west-1.es.amazonaws.com)")
@@ -569,14 +545,11 @@
 	flag.StringVar(&realm, "realm", "", "Authentication Required")
 	flag.BoolVar(&remoteTerminate, "remote-terminate", false, "Allow HTTP remote termination")
 	flag.StringVar(&assumeRole, "assume", "", "Optionally specify role to assume")
-<<<<<<< HEAD
 	flag.BoolVar(&exposeMetrics, "expose-metrics", false, "Expose prometheus metrics")
 	flag.StringVar(&metricsListenAddress, "metrics-listen", "127.0.0.1", "IP to bind to for metrics")
 	flag.IntVar(&metricsPort, "metrics-port", 9100, "Port for metrics")
-=======
 	flag.StringVar(&region, "region", "", "AWS Region, optional (ex. us-west-2)")
 	flag.BoolVar(&insecure, "insecure", false, "Verify SSL")
->>>>>>> f7e44211
 	flag.Parse()
 
 	if endpoint == "" {
@@ -624,11 +597,8 @@
 		realm,
 		remoteTerminate,
 		assumeRole,
-<<<<<<< HEAD
 		exposeMetrics,
-=======
 		region,
->>>>>>> f7e44211
 	)
 
 	if insecure == true {
